--- conflicted
+++ resolved
@@ -1125,19 +1125,14 @@
         else:
             self._handle_error(response, "check batch scrape errors")
 
-<<<<<<< HEAD
     def extract(
             self,
-            urls: List[str],
+            urls: Optional[List[str]] = None,
             params: Optional[ExtractParams] = None) -> ExtractResponse[Any]:
-=======
-    def extract(self, urls: Optional[List[str]] = None, params: Optional[ExtractParams] = None) -> Any:
->>>>>>> 723c1649
         """
         Extract structured information from URLs.
 
         Args:
-<<<<<<< HEAD
             urls: URLs to extract from
 
             params: See ExtractParams model:
@@ -1155,10 +1150,6 @@
               
               Scraping Options:
               * scrapeOptions - Page scraping config
-=======
-            urls (Optional[List[str]]): The URLs to extract information from.
-            params (Optional[ExtractParams]): Additional parameters for the extract request.
->>>>>>> 723c1649
 
         Returns:
             ExtractResponse with:
@@ -1664,23 +1655,7 @@
         except:
             raise requests.exceptions.HTTPError(f'Failed to parse Firecrawl error response as JSON. Status code: {response.status_code}', response=response)
         
-<<<<<<< HEAD
         message = self._get_error_message(response.status_code, action, error_message, error_details)
-=======
-
-        if response.status_code == 402:
-            message = f"Payment Required: Failed to {action}. {error_message} - {error_details}"
-        elif response.status_code == 403:
-            message = f"Website Not Supported: Failed to {action}. {error_message} - {error_details}"
-        elif response.status_code == 408:
-            message = f"Request Timeout: Failed to {action} as the request timed out. {error_message} - {error_details}"
-        elif response.status_code == 409:
-            message = f"Conflict: Failed to {action} due to a conflict. {error_message} - {error_details}"
-        elif response.status_code == 500:
-            message = f"Internal Server Error: Failed to {action}. {error_message} - {error_details}"
-        else:
-            message = f"Unexpected error during {action}: Status code {response.status_code}. {error_message} - {error_details}"
->>>>>>> 723c1649
 
         # Raise an HTTPError with the custom message and attach the response
         raise requests.exceptions.HTTPError(message, response=response)
@@ -1700,6 +1675,8 @@
         """
         if status_code == 402:
             return f"Payment Required: Failed to {action}. {error_message} - {error_details}"
+        elif status_code == 403:
+            message = f"Website Not Supported: Failed to {action}. {error_message} - {error_details}"
         elif status_code == 408:
             return f"Request Timeout: Failed to {action} as the request timed out. {error_message} - {error_details}"
         elif status_code == 409:
