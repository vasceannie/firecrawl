--- conflicted
+++ resolved
@@ -12,23 +12,7 @@
   
   const id = uuidv4();
 
-<<<<<<< HEAD
-  // req.body = {
-  //   url: string
-  //   crawlerOptions: {
-  //     includePaths: string[]
-  //     excludePaths: string[]
-  //     maxDepth: number
-  //     limit: number
-  //     allowBackwardLinks: boolean >> TODO: CHANGE THIS NAME???
-  //     allowExternalLinks: boolean
-  //     ignoreSitemap: boolean
-  //   }
-  //   scrapeOptions: Exclude<Scrape, "url">
-  // }
-=======
   await logCrawl(id, req.auth.team_id);
->>>>>>> ff84f1fe
 
   const crawlerOptions = legacyCrawlerOptions(req.body.crawlerOptions),
     pageOptions = legacyScrapeOptions(req.body.scrapeOptions);
