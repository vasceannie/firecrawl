--- conflicted
+++ resolved
@@ -15,8 +15,6 @@
     const urlObj = new URL(url);
     const hostname = urlObj.hostname;
 
-<<<<<<< HEAD
-=======
     // Parse the domain using psl
     const parsed = psl.parse(hostname);
     if (!parsed.domain) {
@@ -32,17 +30,11 @@
       return false; // Has subdomains
     }
 
->>>>>>> 3c2e1d26
     // Check if there's a path beyond the root
     const pathname = urlObj.pathname;
     if (pathname && pathname !== "/" && pathname.trim() !== "") {
       return false; // Has a path
     }
-
-    // Remove www. prefix for consistency
-    const cleanHostname = hostname.startsWith("www.")
-      ? hostname.slice(4)
-      : hostname;
 
     // Compare against extracted base domain (handles multi-part TLDs)
     const baseDomain = extractBaseDomain(url);
